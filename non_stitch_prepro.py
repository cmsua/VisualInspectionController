--- conflicted
+++ resolved
@@ -222,7 +222,6 @@
                     clipped_img = crop_image(np.array(image), horz_clip, vert_clip)
                     print(f"image [{row_num}, {col_num}] skipped")
                 else:
-<<<<<<< HEAD
                     bw_image = pil_to_gray_array(image)
                     circle_coords = get_circles(circle_kernel, bw_image, pos_thresh=positive_thresholds[col_num], neg_thresh=negative_thresholds[col_num], pixels_to_shrink=10)
                     circle_coords = keep_central_circles(circle_coords, bw_image, x_clip=150, y_clip=150)
@@ -231,23 +230,16 @@
                         clipped_img = crop_image(np.array(image), horz_clip, vert_clip)
                         circles_ref.append(circle_coords)
                     else:
-                        aligned_image = align_image_general(image, src_pts=np.array(circle_coords), 
-                                                            dst_pts=np.array(circles_ref[row_num*columns+col_num]))
-                        clipped_img = crop_image(np.array(aligned_image), horz_clip, vert_clip)
-                adjusted_clipped_images[rows - row_num - 1][col_num] = clipped_img
-                pbar.update()
-        pbar.close()
-    except:
-        print(f"Failed for {row_num}, {col_num}")
-=======
-                    c_coords, c_ref = bidirectional_match(np.array(circle_coords), np.array(circles_ref[row_num*columns+col_num]))
+                        c_coords, c_ref = bidirectional_match(np.array(circle_coords), np.array(circles_ref[row_num*columns+col_num]))
                     aligned_image = align_image_general(image, src_pts=c_coords, 
                                                         dst_pts=c_ref)
                     clipped_img = crop_image(np.array(aligned_image), horz_clip, vert_clip)
             adjusted_clipped_images[rows - row_num - 1][col_num] = clipped_img
             pbar.update()
+    except:
+        print(f"Failed for {row_num}, {col_num}")
     pbar.close()
->>>>>>> 6526ffeb
+
 
     if is_baseline:
         np.save(os.path.join('./','ref_image_array.npy'), adjusted_clipped_images)
